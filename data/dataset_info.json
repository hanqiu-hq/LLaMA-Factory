{
  "identity": {
    "file_name": "identity.json"
  },
  "alpaca_en_demo": {
    "file_name": "alpaca_en_demo.json"
  },
  "alpaca_zh_demo": {
    "file_name": "alpaca_zh_demo.json"
  },
  "glaive_toolcall_en_demo": {
    "file_name": "glaive_toolcall_en_demo.json",
    "formatting": "sharegpt",
    "columns": {
      "messages": "conversations",
      "tools": "tools"
    }
  },
  "glaive_toolcall_zh_demo": {
    "file_name": "glaive_toolcall_zh_demo.json",
    "formatting": "sharegpt",
    "columns": {
      "messages": "conversations",
      "tools": "tools"
    }
  },
  "mllm_demo": {
    "file_name": "mllm_demo.json",
    "formatting": "sharegpt",
    "columns": {
      "messages": "messages",
      "images": "images"
    },
    "tags": {
      "role_tag": "role",
      "content_tag": "content",
      "user_tag": "user",
      "assistant_tag": "assistant"
    }
  },
  "mllm_audio_demo": {
    "file_name": "mllm_audio_demo.json",
    "formatting": "sharegpt",
    "columns": {
      "messages": "messages",
      "audios": "audios"
    },
    "tags": {
      "role_tag": "role",
      "content_tag": "content",
      "user_tag": "user",
      "assistant_tag": "assistant"
    }
  },
  "mllm_video_demo": {
    "file_name": "mllm_video_demo.json",
    "formatting": "sharegpt",
    "columns": {
      "messages": "messages",
      "videos": "videos"
    },
    "tags": {
      "role_tag": "role",
      "content_tag": "content",
      "user_tag": "user",
      "assistant_tag": "assistant"
    }
  },
  "mllm_video_audio_demo": {
    "file_name": "mllm_video_audio_demo.json",
    "formatting": "sharegpt",
    "columns": {
      "messages": "messages",
      "videos": "videos",
      "audios": "audios"
    },
    "tags": {
      "role_tag": "role",
      "content_tag": "content",
      "user_tag": "user",
      "assistant_tag": "assistant"
    }
  },
  "alpaca_en": {
    "hf_hub_url": "llamafactory/alpaca_en",
    "ms_hub_url": "llamafactory/alpaca_en",
    "om_hub_url": "HaM/alpaca_en"
  },
  "alpaca_zh": {
    "hf_hub_url": "llamafactory/alpaca_zh",
    "ms_hub_url": "llamafactory/alpaca_zh"
  },
  "alpaca_gpt4_en": {
    "hf_hub_url": "llamafactory/alpaca_gpt4_en",
    "ms_hub_url": "llamafactory/alpaca_gpt4_en"
  },
  "alpaca_gpt4_zh": {
    "hf_hub_url": "llamafactory/alpaca_gpt4_zh",
    "ms_hub_url": "llamafactory/alpaca_gpt4_zh",
    "om_hub_url": "State_Cloud/alpaca-gpt4-data-zh"
  },
  "glaive_toolcall_en": {
    "hf_hub_url": "llamafactory/glaive_toolcall_en",
    "formatting": "sharegpt",
    "columns": {
      "messages": "conversations",
      "tools": "tools"
    }
  },
  "glaive_toolcall_zh": {
    "hf_hub_url": "llamafactory/glaive_toolcall_zh",
    "formatting": "sharegpt",
    "columns": {
      "messages": "conversations",
      "tools": "tools"
    }
  },
  "lima": {
    "hf_hub_url": "llamafactory/lima",
    "formatting": "sharegpt"
  },
  "guanaco": {
    "hf_hub_url": "JosephusCheung/GuanacoDataset",
    "ms_hub_url": "AI-ModelScope/GuanacoDataset"
  },
  "belle_2m": {
    "hf_hub_url": "BelleGroup/train_2M_CN",
    "ms_hub_url": "AI-ModelScope/train_2M_CN"
  },
  "belle_1m": {
    "hf_hub_url": "BelleGroup/train_1M_CN",
    "ms_hub_url": "AI-ModelScope/train_1M_CN"
  },
  "belle_0.5m": {
    "hf_hub_url": "BelleGroup/train_0.5M_CN",
    "ms_hub_url": "AI-ModelScope/train_0.5M_CN"
  },
  "belle_dialog": {
    "hf_hub_url": "BelleGroup/generated_chat_0.4M",
    "ms_hub_url": "AI-ModelScope/generated_chat_0.4M"
  },
  "belle_math": {
    "hf_hub_url": "BelleGroup/school_math_0.25M",
    "ms_hub_url": "AI-ModelScope/school_math_0.25M"
  },
  "belle_multiturn": {
    "script_url": "belle_multiturn",
    "formatting": "sharegpt"
  },
  "ultra_chat": {
    "script_url": "ultra_chat",
    "formatting": "sharegpt"
  },
  "open_platypus": {
    "hf_hub_url": "garage-bAInd/Open-Platypus",
    "ms_hub_url": "AI-ModelScope/Open-Platypus"
  },
  "codealpaca": {
    "hf_hub_url": "sahil2801/CodeAlpaca-20k",
    "ms_hub_url": "AI-ModelScope/CodeAlpaca-20k"
  },
  "alpaca_cot": {
    "hf_hub_url": "QingyiSi/Alpaca-CoT",
    "ms_hub_url": "AI-ModelScope/Alpaca-CoT"
  },
  "openorca": {
    "hf_hub_url": "Open-Orca/OpenOrca",
    "ms_hub_url": "AI-ModelScope/OpenOrca",
    "columns": {
      "prompt": "question",
      "response": "response",
      "system": "system_prompt"
    }
  },
  "slimorca": {
    "hf_hub_url": "Open-Orca/SlimOrca",
    "formatting": "sharegpt"
  },
  "mathinstruct": {
    "hf_hub_url": "TIGER-Lab/MathInstruct",
    "ms_hub_url": "AI-ModelScope/MathInstruct",
    "columns": {
      "prompt": "instruction",
      "response": "output"
    }
  },
  "firefly": {
    "hf_hub_url": "YeungNLP/firefly-train-1.1M",
    "columns": {
      "prompt": "input",
      "response": "target"
    }
  },
  "wikiqa": {
    "hf_hub_url": "wiki_qa",
    "columns": {
      "prompt": "question",
      "response": "answer"
    }
  },
  "webqa": {
    "hf_hub_url": "suolyer/webqa",
    "ms_hub_url": "AI-ModelScope/webqa",
    "columns": {
      "prompt": "input",
      "response": "output"
    }
  },
  "webnovel": {
    "hf_hub_url": "zxbsmk/webnovel_cn",
    "ms_hub_url": "AI-ModelScope/webnovel_cn"
  },
  "nectar_sft": {
    "hf_hub_url": "AstraMindAI/SFT-Nectar",
    "ms_hub_url": "AI-ModelScope/SFT-Nectar"
  },
  "deepctrl": {
    "ms_hub_url": "deepctrl/deepctrl-sft-data"
  },
  "adgen_train": {
    "hf_hub_url": "HasturOfficial/adgen",
    "ms_hub_url": "AI-ModelScope/adgen",
    "split": "train",
    "columns": {
      "prompt": "content",
      "response": "summary"
    }
  },
  "adgen_eval": {
    "hf_hub_url": "HasturOfficial/adgen",
    "ms_hub_url": "AI-ModelScope/adgen",
    "split": "validation",
    "columns": {
      "prompt": "content",
      "response": "summary"
    }
  },
  "sharegpt_hyper": {
    "hf_hub_url": "totally-not-an-llm/sharegpt-hyperfiltered-3k",
    "formatting": "sharegpt"
  },
  "sharegpt4": {
    "hf_hub_url": "shibing624/sharegpt_gpt4",
    "ms_hub_url": "AI-ModelScope/sharegpt_gpt4",
    "formatting": "sharegpt"
  },
  "ultrachat_200k": {
    "hf_hub_url": "HuggingFaceH4/ultrachat_200k",
    "ms_hub_url": "AI-ModelScope/ultrachat_200k",
    "split": "train_sft",
    "formatting": "sharegpt",
    "columns": {
      "messages": "messages"
    },
    "tags": {
      "role_tag": "role",
      "content_tag": "content",
      "user_tag": "user",
      "assistant_tag": "assistant"
    }
  },
  "agent_instruct": {
    "hf_hub_url": "THUDM/AgentInstruct",
    "ms_hub_url": "ZhipuAI/AgentInstruct",
    "formatting": "sharegpt"
  },
  "lmsys_chat": {
    "hf_hub_url": "lmsys/lmsys-chat-1m",
    "ms_hub_url": "AI-ModelScope/lmsys-chat-1m",
    "formatting": "sharegpt",
    "columns": {
      "messages": "conversation"
    },
    "tags": {
      "role_tag": "role",
      "content_tag": "content",
      "user_tag": "human",
      "assistant_tag": "assistant"
    }
  },
  "evol_instruct": {
    "hf_hub_url": "WizardLM/WizardLM_evol_instruct_V2_196k",
    "ms_hub_url": "AI-ModelScope/WizardLM_evol_instruct_V2_196k",
    "formatting": "sharegpt"
  },
  "glaive_toolcall_100k": {
    "hf_hub_url": "hiyouga/glaive-function-calling-v2-sharegpt",
    "formatting": "sharegpt",
    "columns": {
      "messages": "conversations",
      "tools": "tools"
    }
  },
  "cosmopedia": {
    "hf_hub_url": "HuggingFaceTB/cosmopedia",
    "columns": {
      "prompt": "prompt",
      "response": "text"
    }
  },
  "stem_zh": {
    "hf_hub_url": "hfl/stem_zh_instruction"
  },
  "ruozhiba_gpt4": {
    "hf_hub_url": "hfl/ruozhiba_gpt4_turbo"
  },
  "neo_sft": {
    "hf_hub_url": "m-a-p/neo_sft_phase2",
    "formatting": "sharegpt"
  },
  "magpie_pro_300k": {
    "hf_hub_url": "Magpie-Align/Magpie-Pro-300K-Filtered",
    "formatting": "sharegpt"
  },
  "magpie_ultra": {
    "hf_hub_url": "argilla/magpie-ultra-v0.1",
    "columns": {
      "prompt": "instruction",
      "response": "response"
    }
  },
  "web_instruct": {
    "hf_hub_url": "TIGER-Lab/WebInstructSub",
    "columns": {
      "prompt": "question",
      "response": "answer"
    }
  },
  "openo1_sft": {
    "hf_hub_url": "llamafactory/OpenO1-SFT",
    "ms_hub_url": "llamafactory/OpenO1-SFT",
    "columns": {
      "prompt": "prompt",
      "response": "response"
    }
  },
  "open_thoughts": {
    "hf_hub_url": "llamafactory/OpenThoughts-114k",
    "formatting": "sharegpt",
    "columns": {
      "messages": "messages"
    },
    "tags": {
      "role_tag": "role",
      "content_tag": "content",
      "user_tag": "user",
      "assistant_tag": "assistant",
      "system_tag": "system"
    }
  },
  "open_r1_math": {
    "hf_hub_url": "llamafactory/OpenR1-Math-94k",
    "formatting": "sharegpt",
    "columns": {
      "messages": "messages"
    },
    "tags": {
      "role_tag": "role",
      "content_tag": "content",
      "user_tag": "user",
      "assistant_tag": "assistant",
      "system_tag": "system"
    }
  },
  "chinese_r1_distill": {
    "hf_hub_url": "Congliu/Chinese-DeepSeek-R1-Distill-data-110k-SFT",
    "ms_hub_url": "liucong/Chinese-DeepSeek-R1-Distill-data-110k-SFT"
  },
  "llava_1k_en": {
    "hf_hub_url": "BUAADreamer/llava-en-zh-2k",
    "subset": "en",
    "formatting": "sharegpt",
    "columns": {
      "messages": "messages",
      "images": "images"
    },
    "tags": {
      "role_tag": "role",
      "content_tag": "content",
      "user_tag": "user",
      "assistant_tag": "assistant"
    }
  },
  "llava_1k_zh": {
    "hf_hub_url": "BUAADreamer/llava-en-zh-2k",
    "subset": "zh",
    "formatting": "sharegpt",
    "columns": {
      "messages": "messages",
      "images": "images"
    },
    "tags": {
      "role_tag": "role",
      "content_tag": "content",
      "user_tag": "user",
      "assistant_tag": "assistant"
    }
  },
  "llava_150k_en": {
    "hf_hub_url": "BUAADreamer/llava-en-zh-300k",
    "subset": "en",
    "formatting": "sharegpt",
    "columns": {
      "messages": "messages",
      "images": "images"
    },
    "tags": {
      "role_tag": "role",
      "content_tag": "content",
      "user_tag": "user",
      "assistant_tag": "assistant"
    }
  },
  "llava_150k_zh": {
    "hf_hub_url": "BUAADreamer/llava-en-zh-300k",
    "subset": "zh",
    "formatting": "sharegpt",
    "columns": {
      "messages": "messages",
      "images": "images"
    },
    "tags": {
      "role_tag": "role",
      "content_tag": "content",
      "user_tag": "user",
      "assistant_tag": "assistant"
    }
  },
  "pokemon_cap": {
    "hf_hub_url": "llamafactory/pokemon-gpt4o-captions",
    "formatting": "sharegpt",
    "columns": {
      "messages": "conversations",
      "images": "images"
    }
  },
  "mllm_pt_demo": {
    "hf_hub_url": "BUAADreamer/mllm_pt_demo",
    "formatting": "sharegpt",
    "columns": {
      "messages": "messages",
      "images": "images"
    },
    "tags": {
      "role_tag": "role",
      "content_tag": "content",
      "user_tag": "user",
      "assistant_tag": "assistant"
    }
  },
  "oasst_de": {
    "hf_hub_url": "mayflowergmbh/oasst_de"
  },
  "dolly_15k_de": {
    "hf_hub_url": "mayflowergmbh/dolly-15k_de"
  },
  "alpaca-gpt4_de": {
    "hf_hub_url": "mayflowergmbh/alpaca-gpt4_de"
  },
  "openschnabeltier_de": {
    "hf_hub_url": "mayflowergmbh/openschnabeltier_de"
  },
  "evol_instruct_de": {
    "hf_hub_url": "mayflowergmbh/evol-instruct_de"
  },
  "dolphin_de": {
    "hf_hub_url": "mayflowergmbh/dolphin_de"
  },
  "booksum_de": {
    "hf_hub_url": "mayflowergmbh/booksum_de"
  },
  "airoboros_de": {
    "hf_hub_url": "mayflowergmbh/airoboros-3.0_de"
  },
  "ultrachat_de": {
    "hf_hub_url": "mayflowergmbh/ultra-chat_de"
  },
  "dpo_en_demo": {
    "file_name": "dpo_en_demo.json",
    "ranking": true,
    "formatting": "sharegpt",
    "columns": {
      "messages": "conversations",
      "chosen": "chosen",
      "rejected": "rejected"
    }
  },
  "dpo_zh_demo": {
    "file_name": "dpo_zh_demo.json",
    "ranking": true,
    "formatting": "sharegpt",
    "columns": {
      "messages": "conversations",
      "chosen": "chosen",
      "rejected": "rejected"
    }
  },
  "dpo_mix_en": {
    "hf_hub_url": "llamafactory/DPO-En-Zh-20k",
    "subset": "en",
    "ranking": true,
    "formatting": "sharegpt",
    "columns": {
      "messages": "conversations",
      "chosen": "chosen",
      "rejected": "rejected"
    }
  },
  "dpo_mix_zh": {
    "hf_hub_url": "llamafactory/DPO-En-Zh-20k",
    "subset": "zh",
    "ranking": true,
    "formatting": "sharegpt",
    "columns": {
      "messages": "conversations",
      "chosen": "chosen",
      "rejected": "rejected"
    }
  },
  "ultrafeedback": {
    "hf_hub_url": "llamafactory/ultrafeedback_binarized",
    "ms_hub_url": "llamafactory/ultrafeedback_binarized",
    "ranking": true,
    "columns": {
      "prompt": "instruction",
      "chosen": "chosen",
      "rejected": "rejected"
    }
  },
  "coig_p": {
    "hf_hub_url": "m-a-p/COIG-P",
    "ranking": true,
    "formatting": "sharegpt",
    "columns": {
      "messages": "conversations",
      "chosen": "chosen",
      "rejected": "rejected"
    }
  },
  "rlhf_v": {
    "hf_hub_url": "llamafactory/RLHF-V",
    "ranking": true,
    "formatting": "sharegpt",
    "columns": {
      "messages": "conversations",
      "chosen": "chosen",
      "rejected": "rejected",
      "images": "images"
    }
  },
  "vlfeedback": {
    "hf_hub_url": "Zhihui/VLFeedback",
    "ranking": true,
    "formatting": "sharegpt",
    "columns": {
      "messages": "conversations",
      "chosen": "chosen",
      "rejected": "rejected",
      "images": "images"
    }
  },
  "orca_pairs": {
    "hf_hub_url": "Intel/orca_dpo_pairs",
    "ranking": true,
    "columns": {
      "prompt": "question",
      "chosen": "chosen",
      "rejected": "rejected",
      "system": "system"
    }
  },
  "hh_rlhf_en": {
    "script_url": "hh_rlhf_en",
    "ranking": true,
    "columns": {
      "prompt": "instruction",
      "chosen": "chosen",
      "rejected": "rejected",
      "history": "history"
    }
  },
  "nectar_rm": {
    "hf_hub_url": "AstraMindAI/RLAIF-Nectar",
    "ms_hub_url": "AI-ModelScope/RLAIF-Nectar",
    "ranking": true
  },
  "orca_dpo_de": {
    "hf_hub_url": "mayflowergmbh/intel_orca_dpo_pairs_de",
    "ranking": true
  },
  "kto_en_demo": {
    "file_name": "kto_en_demo.json",
    "formatting": "sharegpt",
    "columns": {
      "messages": "messages",
      "kto_tag": "label"
    },
    "tags": {
      "role_tag": "role",
      "content_tag": "content",
      "user_tag": "user",
      "assistant_tag": "assistant"
    }
  },
  "kto_mix_en": {
    "hf_hub_url": "argilla/kto-mix-15k",
    "formatting": "sharegpt",
    "columns": {
      "messages": "completion",
      "kto_tag": "label"
    },
    "tags": {
      "role_tag": "role",
      "content_tag": "content",
      "user_tag": "user",
      "assistant_tag": "assistant"
    }
  },
  "ultrafeedback_kto": {
    "hf_hub_url": "argilla/ultrafeedback-binarized-preferences-cleaned-kto",
    "ms_hub_url": "AI-ModelScope/ultrafeedback-binarized-preferences-cleaned-kto",
    "columns": {
      "prompt": "prompt",
      "response": "completion",
      "kto_tag": "label"
    }
  },
  "wiki_demo": {
    "file_name": "wiki_demo.txt",
    "columns": {
      "prompt": "text"
    }
  },
  "c4_demo": {
    "file_name": "c4_demo.jsonl",
    "columns": {
      "prompt": "text"
    }
  },
  "refinedweb": {
    "hf_hub_url": "tiiuae/falcon-refinedweb",
    "columns": {
      "prompt": "content"
    }
  },
  "redpajama_v2": {
    "hf_hub_url": "togethercomputer/RedPajama-Data-V2",
    "columns": {
      "prompt": "raw_content"
    },
    "subset": "default"
  },
  "wikipedia_en": {
    "hf_hub_url": "olm/olm-wikipedia-20221220",
    "ms_hub_url": "AI-ModelScope/olm-wikipedia-20221220",
    "columns": {
      "prompt": "text"
    }
  },
  "wikipedia_zh": {
    "hf_hub_url": "pleisto/wikipedia-cn-20230720-filtered",
    "ms_hub_url": "AI-ModelScope/wikipedia-cn-20230720-filtered",
    "columns": {
      "prompt": "completion"
    }
  },
  "pile": {
    "hf_hub_url": "monology/pile-uncopyrighted",
    "ms_hub_url": "AI-ModelScope/pile",
    "columns": {
      "prompt": "text"
    }
  },
  "skypile": {
    "hf_hub_url": "Skywork/SkyPile-150B",
    "ms_hub_url": "AI-ModelScope/SkyPile-150B",
    "columns": {
      "prompt": "text"
    }
  },
  "fineweb": {
    "hf_hub_url": "HuggingFaceFW/fineweb",
    "columns": {
      "prompt": "text"
    }
  },
  "fineweb_edu": {
    "hf_hub_url": "HuggingFaceFW/fineweb-edu",
    "columns": {
      "prompt": "text"
    }
  },
  "the_stack": {
    "hf_hub_url": "bigcode/the-stack",
    "ms_hub_url": "AI-ModelScope/the-stack",
    "columns": {
      "prompt": "content"
    }
  },
  "starcoder_python": {
    "hf_hub_url": "bigcode/starcoderdata",
    "ms_hub_url": "AI-ModelScope/starcoderdata",
    "columns": {
      "prompt": "content"
    },
    "folder": "python"
  },
  "rlaif_10k_in800": {
    "file_name": "./datasets/cdpo/qwen25_vl_rlaif_10k_in800_sample.json",
    "ranking": true,
    "formatting": "sharegpt",
    "columns": {
      "messages": "messages",
      "chosen": "chosen",
      "rejected": "rejected",
      "images": "images"
    }
  },
<<<<<<< HEAD
  "rlaif_10k_semantic": {
    "file_name": "./datasets/cdpo/qwen25_vl_rlaif_10k_semantic_sample.json",
    "ranking": true,
    "formatting": "sharegpt",
    "columns": {
      "messages": "messages",
      "chosen": "chosen",
      "rejected": "rejected",
      "images": "images"
    }
  },
  "rlaif_10k_semantic_revisebest": {
    "file_name": "./datasets/cdpo/qwen25_vl_rlaif_10k_semantic_sample_revise_best.json",
=======
  "rlaif_20k_in800": {
    "file_name": "./datasets/cdpo/qwen25_vl_rlaif_20k_in800_sample.json",
>>>>>>> 1aefed38
    "ranking": true,
    "formatting": "sharegpt",
    "columns": {
      "messages": "messages",
      "chosen": "chosen",
      "rejected": "rejected",
      "images": "images"
    }
  }
}<|MERGE_RESOLUTION|>--- conflicted
+++ resolved
@@ -716,7 +716,17 @@
       "images": "images"
     }
   },
-<<<<<<< HEAD
+  "rlaif_20k_in800": {
+    "file_name": "./datasets/cdpo/qwen25_vl_rlaif_20k_in800_sample.json",
+    "ranking": true,
+    "formatting": "sharegpt",
+    "columns": {
+      "messages": "messages",
+      "chosen": "chosen",
+      "rejected": "rejected",
+      "images": "images"
+    }
+  },
   "rlaif_10k_semantic": {
     "file_name": "./datasets/cdpo/qwen25_vl_rlaif_10k_semantic_sample.json",
     "ranking": true,
@@ -730,10 +740,6 @@
   },
   "rlaif_10k_semantic_revisebest": {
     "file_name": "./datasets/cdpo/qwen25_vl_rlaif_10k_semantic_sample_revise_best.json",
-=======
-  "rlaif_20k_in800": {
-    "file_name": "./datasets/cdpo/qwen25_vl_rlaif_20k_in800_sample.json",
->>>>>>> 1aefed38
     "ranking": true,
     "formatting": "sharegpt",
     "columns": {
